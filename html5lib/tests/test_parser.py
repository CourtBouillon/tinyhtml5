import os
import sys
import traceback
import StringIO
import warnings
import re

warnings.simplefilter("error")

<<<<<<< HEAD
from support import html5lib_test_files as data_files
from support import TestData, convert, convertExpected, treeTypes
=======
from support import get_data_files
from support import TestData, convert, convertExpected
>>>>>>> 9d44e5c4
import html5lib
from html5lib import html5parser, treebuilders, constants

#Run the parse error checks
checkParseErrors = False

#XXX - There should just be one function here but for some reason the testcase
#format differs from the treedump format by a single space character
def convertTreeDump(data):
    return u"\n".join(convert(3)(data).split(u"\n")[1:])

namespaceExpected = re.compile(ur"^(\s*)<(\S+)>", re.M).sub


def runParserTest(innerHTML, input, expected, errors, treeClass,
                  namespaceHTMLElements):
    #XXX - move this out into the setup function
    #concatenate all consecutive character tokens into a single token
    try:
        p = html5parser.HTMLParser(tree = treeClass,
                                   namespaceHTMLElements=namespaceHTMLElements)
    except constants.DataLossWarning:
        return

    try:
        if innerHTML:
            document = p.parseFragment(input, innerHTML)
        else:
            try:
                document = p.parse(input)
            except constants.DataLossWarning:
                return 
    except:
        errorMsg = u"\n".join([u"\n\nInput:", input, u"\nExpected:", expected,
                               u"\nTraceback:", traceback.format_exc().decode('utf8')])
        assert False, errorMsg

    output = convertTreeDump(p.tree.testSerializer(document))

    expected = convertExpected(expected)
    if namespaceHTMLElements:
        expected = namespaceExpected(ur"\1<html \2>", expected)

    errorMsg = u"\n".join([u"\n\nInput:", input, u"\nExpected:", expected,
                           u"\nReceived:", output])
    assert expected == output, errorMsg
    errStr = [u"Line: %i Col: %i %s"%(line, col, 
                                      constants.E[errorcode] % datavars if isinstance(datavars, dict) else (datavars,)) for
              ((line,col), errorcode, datavars) in p.errors]

    errorMsg2 = u"\n".join([u"\n\nInput:", input,
                            u"\nExpected errors (" + unicode(len(errors)) + u"):\n" + u"\n".join(errors),
                            u"\nActual errors (" + unicode(len(p.errors)) + u"):\n" + u"\n".join(errStr)])
    if checkParseErrors:
            assert len(p.errors) == len(errors), errorMsg2

def test_parser():
    sys.stderr.write('Testing tree builders '+ " ".join(treeTypes.keys()) + "\n")
    files = get_data_files('tree-construction')
    
    for filename in files:
        testName = os.path.basename(filename).replace(".dat","")

        tests = TestData(filename, u"data")
        
        for index, test in enumerate(tests):
            input, errors, innerHTML, expected = [test[key] for key in
                                                      u'data', u'errors',
                                                      u'document-fragment',
                                                      u'document']
            if errors:
                errors = errors.split(u"\n")

            for treeName, treeCls in treeTypes.iteritems():
                for namespaceHTMLElements in (True, False):
                    print input
                    yield (runParserTest, innerHTML, input, expected, errors, treeCls,
                           namespaceHTMLElements)<|MERGE_RESOLUTION|>--- conflicted
+++ resolved
@@ -7,13 +7,8 @@
 
 warnings.simplefilter("error")
 
-<<<<<<< HEAD
-from support import html5lib_test_files as data_files
+from support import get_data_files
 from support import TestData, convert, convertExpected, treeTypes
-=======
-from support import get_data_files
-from support import TestData, convert, convertExpected
->>>>>>> 9d44e5c4
 import html5lib
 from html5lib import html5parser, treebuilders, constants
 
