--- conflicted
+++ resolved
@@ -183,16 +183,12 @@
             self.assertEqual(u"""<!DOCTYPE html SYSTEM "about:legacy-compat"><html>&beta;</html>""", result)
 
 def test_serializer():
-<<<<<<< HEAD
-    for filename in html5lib_test_files('serializer', '*.test'):
-        tests = json.load(open(filename))
-=======
     for filename in get_data_files('serializer', '*.test'):
-        tests = json.load(file(filename))
->>>>>>> 9d44e5c4
-        test_name = os.path.basename(filename).replace('.test','')
-        for index, test in enumerate(tests['tests']):
-            xhtml = test.get("xhtml", test["expected"])
-            if test_name == 'optionaltags': 
-                xhtml = None
-            yield runSerializerTest, test["input"], test["expected"], xhtml, test.get("options", {})+        with open(filename) as fp:
+            tests = json.load(fp)
+            test_name = os.path.basename(filename).replace('.test','')
+            for index, test in enumerate(tests['tests']):
+                xhtml = test.get("xhtml", test["expected"])
+                if test_name == 'optionaltags': 
+                    xhtml = None
+                yield runSerializerTest, test["input"], test["expected"], xhtml, test.get("options", {})