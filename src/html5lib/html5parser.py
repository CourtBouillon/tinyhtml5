--- conflicted
+++ resolved
@@ -18,11 +18,8 @@
 from constants import scopingElements, formattingElements, specialElements
 from constants import headingElements, tableInsertModeElements
 from constants import cdataElements, rcdataElements, voidElements
-<<<<<<< HEAD
+from constants import tokenTypes, ReparseException
 from constants import tokenTypes, namespaces
-=======
-from constants import tokenTypes, ReparseException
->>>>>>> d3594190
 
 def parse(doc, treebuilder="simpletree", encoding=None):
     tb = treebuilders.getTreeBuilder(treebuilder)
@@ -83,15 +80,6 @@
 
     def _parse(self, stream, innerHTML=False, container="div",
                encoding=None, parseMeta=True, useChardet=True, **kwargs):
-<<<<<<< HEAD
-        
-        self.tree.reset()
-        self.firstStartTag = False
-        self.errors = []
-        # "quirks" / "limited quirks" / "no quirks"
-        self.compatMode = "no quirks"
-=======
->>>>>>> d3594190
 
         self.innerHTMLMode = innerHTML
         self.container = container
@@ -111,6 +99,7 @@
         self.tree.reset()
         self.firstStartTag = False
         self.errors = []
+        # "quirks" / "limited quirks" / "no quirks"
         self.compatMode = "no quirks"
 
         if self.innerHTMLMode:
@@ -134,20 +123,8 @@
             self.phase = self.phases["initial"]
 
         self.lastPhase = None
-<<<<<<< HEAD
         self.secondaryPhase = None
 
-        self.beforeRCDataPhase = None
-
-        CharactersToken = tokenTypes["Characters"]
-        SpaceCharactersToken = tokenTypes["SpaceCharacters"]
-        StartTagToken = tokenTypes["StartTag"]
-        EndTagToken = tokenTypes["EndTag"]
-        CommentToken = tokenTypes["Comment"]
-        DoctypeToken = tokenTypes["Doctype"]
-        
-        
-=======
         self.beforeRCDataPhase = None
         
     def mainLoop(self):
@@ -163,7 +140,14 @@
                           tokenTypes["Comment"],
                           tokenTypes["Doctype"])
 
->>>>>>> d3594190
+        CharactersToken = tokenTypes["Characters"]
+        SpaceCharactersToken = tokenTypes["SpaceCharacters"]
+        StartTagToken = tokenTypes["StartTag"]
+        EndTagToken = tokenTypes["EndTag"]
+        CommentToken = tokenTypes["Comment"]
+        DoctypeToken = tokenTypes["Doctype"]
+        
+        
         for token in self.normalizedTokens():
             #print self.phase.__class__.__name__
             #print token
@@ -487,14 +471,8 @@
         if publicId != "":
             publicId = publicId.translate(asciiUpper2Lower)
 
-<<<<<<< HEAD
         if (not correct or token["name"] != "html"
             or publicId in 
-=======
-
-        if ((not correct) or nameLower != "html"
-            or publicId in
->>>>>>> d3594190
             ("+//silmaril//dtd html pro v0r11 19970101//en",
              "-//advasoft ltd//dtd html 3.0 aswedit + extensions//en",
              "-//as//dtd html 3.0 aswedit + extensions//en",
@@ -566,7 +544,6 @@
              "html")
             or (publicId in
                 ("-//w3c//dtd html 4.01 frameset//EN",
-<<<<<<< HEAD
                  "-//w3c//dtd html 4.01 transitional//EN") and 
                 systemId == None)
             or (systemId != None and
@@ -579,19 +556,6 @@
                   ("-//w3c//dtd html 4.01 frameset//EN",
                    "-//w3c//dtd html 4.01 transitional//EN") and 
                   systemId == None)):
-=======
-                 "-//w3c//dtd html 4.01 transitional//EN") and systemId == None)
-            or (systemId != None and
-              systemId == 
-                "http://www.ibm.com/data/dtd/v11/ibmxhtml1-transitional.dtd")):
-            self.parser.compatMode = "quirks"
-        elif (publicId in
-              ("-//w3c//dtd xhtml 1.0 frameset//EN",
-               "-//w3c//dtd xhtml 1.0 transitional//EN")
-              or (publicId in
-                  ("-//w3c//dtd html 4.01 frameset//EN",
-                   "-//w3c//dtd html 4.01 transitional//EN") and systemId == None)):
->>>>>>> d3594190
             self.parser.compatMode = "limited quirks"
 
         self.parser.phase = self.parser.phases["beforeHtml"]
@@ -607,22 +571,14 @@
 
     def processStartTag(self, token):
         self.parser.parseError("expected-doctype-but-got-start-tag",
-<<<<<<< HEAD
           {"name": token["name"]})
-=======
-          {"name": name})
->>>>>>> d3594190
         self.parser.compatMode = "quirks"
         self.parser.phase = self.parser.phases["beforeHtml"]
         self.parser.phase.processStartTag(token)
 
     def processEndTag(self, token):
         self.parser.parseError("expected-doctype-but-got-end-tag",
-<<<<<<< HEAD
           {"name": token["name"]})
-=======
-          {"name": name})
->>>>>>> d3594190
         self.parser.compatMode = "quirks"
         self.parser.phase = self.parser.phases["beforeHtml"]
         self.parser.phase.processEndTag(token)
@@ -721,7 +677,7 @@
 
         self. endTagHandler = utils.MethodDispatcher([
             ("head", self.endTagHead),
-            (("html", "body", "br"), self.endTagBodyHtmlBr)
+            ("br", self.endTagBr)
         ])
         self.endTagHandler.default = self.endTagOther
 
@@ -790,11 +746,7 @@
         assert node.name == "head", "Expected head got %s"%node.name
         self.parser.phase = self.parser.phases["afterHead"]
 
-<<<<<<< HEAD
     def endTagBr(self, token):
-=======
-    def endTagBodyHtmlBr(self, name):
->>>>>>> d3594190
         self.anythingElse()
         self.parser.phase.processEndTag(token)
 
@@ -823,7 +775,7 @@
             ("head", self.startTagHead)
         ])
         self.startTagHandler.default = self.startTagOther
-        self.endTagHandler = utils.MethodDispatcher([(("body", "html", "br"), self.endTagBodyHtmlBr)])
+        self.endTagHandler = utils.MethodDispatcher([("br", self.endTagBr)])
         self.endTagHandler.default = self.endTagOther
 
     def processEOF(self):
@@ -859,17 +811,10 @@
         self.anythingElse()
         self.parser.phase.processStartTag(token)
 
-<<<<<<< HEAD
     def endTagBr(self, token):
         #This is not currently in the spec
         self.anythingElse()
         self.parser.phase.processEndTag(token)
-=======
-    def endTagBodyHtmlBr(self, name):
-        #This is not currently in the spec
-        self.anythingElse()
-        self.parser.phase.processEndTag(name)
->>>>>>> d3594190
 
     def endTagOther(self, token):
         self.parser.parseError("unexpected-end-tag", {"name":token["name"]})
